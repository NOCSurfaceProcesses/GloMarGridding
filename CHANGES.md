# Changelog

<<<<<<< HEAD
## 0.3.0 (unreleased)
=======
## 0.2.2 (unreleased)

Contributors to this version: Joseph Siddons (@josidd)

### New features and enhancements

* Added optional argument `mean` to `kriging.kriging_simple` (!47)

## 0.2.1 (2025-04-28)
>>>>>>> f173ecef

Contributors to this version: Joseph Siddons (@josidd), Steven Chan (@stchan)

### Announcements

* Added components for constructing spatial covariances from ellipses following [Paciorek and Schervish (2006)](https://pmc.ncbi.nlm.nih.gov/articles/PMC2157553/pdf/nihms13857.pdf) and [Karspeck et al. (2012)](https://rmets.onlinelibrary.wiley.com/doi/epdf/10.1002/qj.900).

### New features and enhancements

* Add `covariance_tools` module for adjusting estimated covariance matrices to positive definite (!54)
* Improved performance of ellipse covariance with vectorised and batch-vectorised methods (!54)
* Add module for calculating spatial covariance matrix from ellipse parameters (`ellipse_covariance`) (!54)
* Add module for estimating ellipse parameters from observational datasets (`ellipse_builder`) (!54)
* Add module containing ellipse models (`ellipse`) (!54)

## 0.2.1 (2025-04-28)

Contributors to this version: Joseph Siddons (@josidd)

* Add function to compute mid-point of a month (matching HadCRUT datetimes) (!48)
* `init_logging` now has a `level` argument (!50)
* Added script to combine LSAT and SST for HadCRUT reconstruction using weights file using polars to join (!40)
* Added `io.get_recurse` for scanning nested dictionaries by a key list (!38)

### Bug fixes

* Use "days since" as units for HadCRUT reconstruction outputs (!48)
* Correct local import of `noc_helpers` in `noc_runners` scripts (!45)

### Breaking changes

* `kriging.kriging_simple` and `kriging.kriging_ordinary` covariance arguments renamed (!49)
* `utils.get_git_commit` moved to `noc_helpers.get_git_commit`. Use of subprocess dropped (!44)
* Refactored HadCRUT runner script (!38)
    * Outputs are no-longer yearly files
    * Use xarray rather than open a netCDF file
    * Loop over all ensembles in script
    * Simplify arguments for script, now only require config, all parameters must be set in config file
    * Outputs include information for traceability (including git commit, user)

### Internal changes

* Add `__version__` (!55)
* `variogram.Variogram` is now an instance of `abc.ABC` abstract class, `.fit` is an abstract method (!51)
* Added changelog (!39)

## 0.2.0 (2025-02-18)

Contributors to this version: Joseph Siddons (@josidd), Steven Chan (@stchan), Agnieszka Faulkner (@agfaul)

### Announcements

* Renamed library to `GloMarGridding`
* Significant re-factor of the entire library in merge request !30.

### New features and enhancements

* Added `pertubation` module for perturbing kriging output fields following Morice et al. (2021) (!30)
* Added `io` module for loading netCDF files, making use of format strings (!30)
* Computation of distance matrix from grid (!30)
* Added `noc_runners/noc_helpers` to contain shared job-specific functions (!30)
* Added `interpolation_covariance` module (!30)
* Added `climatology` module for joining climatology data to observational data (!30)
* Added `error_covariance` module for computing correlated, uncorrelated, and spatial components of error covariance matrices (functions moved from `observations`, `kriging` modules) (!30)
* Added `distances` module for computing haversine, euclidean distances for covariance matrices (!30)
* Added `mask` module for working with masks and grids, some functions moved from `observations` (!30)
* Added `grid` module for constructing, mapping to grids for outputs, allowing for consistent indexing (!30)

### Bug fixes

* Account for immutability of `np.diag` (!35)

### Internal changes

* Added `LICENSE` and `CONTRIBUTING` files (!30)
* Updated `README` to include set-up details (!30)
* Complete re-structure of library, modules now part of `glomar_gridding` module (!30)
* Add some unit tests for ordinary kriging (!30)
* Config files for main scripts now utilise yaml over ini (!30)
* Library dependencies can be managed by `pip` or `uv` (!30)
* Build of library now uses `pyproject.toml` (!30)
* Follow code standards using `ruff` for linting and formatting (!30)

### Breaking changes

* Remove specific `io` functions, added to `noc_runners/noc_helpers` (!30)
* Variogram functions re-factored to classes, class names follow CamelCase naming convention (!30)
* Re-name `covariance_variogram` -> `variogram`, remove unused functions (!30)
* Removal of `observations`, `observations_plus_qc`, `simple_plots`, `covariance`, `covariance_calculation` modules, code moved to other modules (!30)
* Modules moved to `glomar_gridding` (!30)
* Main scripts and config files now moved to `noc_runners` (!30)
* Use `polars` in place of `python` (!30)

## 0.1.0 (2024-12-09)

Contributors to this version: Agnieszka Faulkner (@agfaul), Steven Chan (@stchan), Joseph Siddons (@josidd), Richard Cornes (@ricorne)

### New features and enhancements

* Allow computation of Euclidean (tunnel) distance (!26)
* Allow for removal of mean/median before kriging, adding back in after (!24)
* Added processing scripts for DCENT and HadCRUT (!20, !23, !33)
* Add function to correctly compute covariance from variogram
* Added processing scripts for TAO (!18)
* Add Matern Tau distance
* Add utils module
* Simplify adjustment of small negative eigenvalues (!29)
* Add metadata to output netCDF files (!13)
* Only perform one method of kriging in main scripts (!11)
* Allow for height adjustments to marine air temperature in mat main files
* Count number of observations by grid-box (!5)
* Add script for producing MAT datasets by month (!4, !16)

### Bug fixes

* Fix problems with longitude in DCENT processing (!34)
* Fix missing `remove_obs_mean` definition in DCENT processing (!31)
* Disable use of uncorrelated components in HadSST script (!36)
* Fix numerical issues when kriging with no error covariance (!28)
* Correct calculation of `dz` for ordinary kriging (!21)

### Internal changes

* Optimised reading of height adjustments by using polars and feather format (!12)
* Optimised computation of distance/weight components of error covariance (!1, !3)
* Use float32 for improved memory performance on JASMIN (!4)

### Breaking changes

* Simplified kriging functions by splitting out `kriging_ordinary` and `kriging_simple` (!27)
* Refactored code into python modules

## 0.0.1 (2023-08-16)

Contributors to this version: Agnieszka Faulkner (@agfaul)

### New features and enhancements

* Rewrote original Matlab code into python scripts for kriging <|MERGE_RESOLUTION|>--- conflicted
+++ resolved
@@ -1,18 +1,6 @@
 # Changelog
 
-<<<<<<< HEAD
 ## 0.3.0 (unreleased)
-=======
-## 0.2.2 (unreleased)
-
-Contributors to this version: Joseph Siddons (@josidd)
-
-### New features and enhancements
-
-* Added optional argument `mean` to `kriging.kriging_simple` (!47)
-
-## 0.2.1 (2025-04-28)
->>>>>>> f173ecef
 
 Contributors to this version: Joseph Siddons (@josidd), Steven Chan (@stchan)
 
@@ -27,6 +15,14 @@
 * Add module for calculating spatial covariance matrix from ellipse parameters (`ellipse_covariance`) (!54)
 * Add module for estimating ellipse parameters from observational datasets (`ellipse_builder`) (!54)
 * Add module containing ellipse models (`ellipse`) (!54)
+
+## 0.2.2 (unreleased)
+
+Contributors to this version: Joseph Siddons (@josidd)
+
+### New features and enhancements
+
+* Added optional argument `mean` to `kriging.kriging_simple` (!47)
 
 ## 0.2.1 (2025-04-28)
 
