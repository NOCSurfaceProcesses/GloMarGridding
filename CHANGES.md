--- conflicted
+++ resolved
@@ -6,11 +6,8 @@
 
 ### New features and enhancements
 
-<<<<<<< HEAD
 * Added documentation pdf (!46)
-=======
 * `init_logging` now has a `level` argument (!50)
->>>>>>> 8f461780
 * Added script to combine LSAT and SST for HadCRUT reconstruction using weights file using polars to join (!40)
 * Added `io.get_recurse` for scanning nested dictionaries by a key list (!38)
 
