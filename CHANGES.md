# Changelog

## 0.3.0 (unreleased)

Contributors to this version: Joseph Siddons (@josidd), Steven Chan (@stchan)

### Announcements

* Added components for constructing spatial covariances from ellipses following [Paciorek and Schervish (2006)](https://pmc.ncbi.nlm.nih.gov/articles/PMC2157553/pdf/nihms13857.pdf) and [Karspeck et al. (2012)](https://rmets.onlinelibrary.wiley.com/doi/epdf/10.1002/qj.900).

### New features and enhancements

<<<<<<< HEAD
* Improved performance of ellipse covariance with vectorised and batch-vectorised methods (!54)
* Add module for calculating spatial covariance matrix from ellipse parameters (!54)
* Add module for estimating ellipse parameters from observational datasets (!54)
=======
* Add function to compute mid-point of a month (matching HadCRUT datetimes) (!48)
>>>>>>> 2c4909e9
* `init_logging` now has a `level` argument (!50)
* Added script to combine LSAT and SST for HadCRUT reconstruction using weights file using polars to join (!40)
* Added `io.get_recurse` for scanning nested dictionaries by a key list (!38)

### Bug fixes

* Use "days since" as units for HadCRUT reconstruction outputs (!48)
* Correct local import of `noc_helpers` in `noc_runners` scripts (!45)

### Breaking changes

* `kriging.kriging_simple` and `kriging.kriging_ordinary` covariance arguments renamed (!49)
* `utils.get_git_commit` moved to `noc_helpers.get_git_commit`. Use of subprocess dropped (!44)
* Refactored HadCRUT runner script (!38)
    * Outputs are no-longer yearly files
    * Use xarray rather than open a netCDF file
    * Loop over all ensembles in script
    * Simplify arguments for script, now only require config, all parameters must be set in config file
    * Outputs include information for traceability (including git commit, user)

### Internal changes

* Add `__version__` (!55)
* `variogram.Variogram` is now an instance of `abc.ABC` abstract class, `.fit` is an abstract method (!51)
* Added changelog (!39)

## 0.2.0 (2025-02-18)

Contributors to this version: Joseph Siddons (@josidd), Steven Chan (@stchan), Agnieszka Faulkner (@agfaul)

### Announcements

* Renamed library to `GloMarGridding`
* Significant re-factor of the entire library in merge request !30.

### New features and enhancements

* Added `pertubation` module for perturbing kriging output fields following Morice et al. (2021) (!30)
* Added `io` module for loading netCDF files, making use of format strings (!30)
* Computation of distance matrix from grid (!30)
* Added `noc_runners/noc_helpers` to contain shared job-specific functions (!30)
* Added `interpolation_covariance` module (!30)
* Added `climatology` module for joining climatology data to observational data (!30)
* Added `error_covariance` module for computing correlated, uncorrelated, and spatial components of error covariance matrices (functions moved from `observations`, `kriging` modules) (!30)
* Added `distances` module for computing haversine, euclidean distances for covariance matrices (!30)
* Added `mask` module for working with masks and grids, some functions moved from `observations` (!30)
* Added `grid` module for constructing, mapping to grids for outputs, allowing for consistent indexing (!30)

### Bug fixes

* Account for immutability of `np.diag` (!35)

### Internal changes

* Added `LICENSE` and `CONTRIBUTING` files (!30)
* Updated `README` to include set-up details (!30)
* Complete re-structure of library, modules now part of `glomar_gridding` module (!30)
* Add some unit tests for ordinary kriging (!30)
* Config files for main scripts now utilise yaml over ini (!30)
* Library dependencies can be managed by `pip` or `uv` (!30)
* Build of library now uses `pyproject.toml` (!30)
* Follow code standards using `ruff` for linting and formatting (!30)

### Breaking changes

* Remove specific `io` functions, added to `noc_runners/noc_helpers` (!30)
* Variogram functions re-factored to classes, class names follow CamelCase naming convention (!30)
* Re-name `covariance_variogram` -> `variogram`, remove unused functions (!30)
* Removal of `observations`, `observations_plus_qc`, `simple_plots`, `covariance`, `covariance_calculation` modules, code moved to other modules (!30)
* Modules moved to `glomar_gridding` (!30)
* Main scripts and config files now moved to `noc_runners` (!30)
* Use `polars` in place of `python` (!30)

## 0.1.0 (2024-12-09)

Contributors to this version: Agnieszka Faulkner (@agfaul), Steven Chan (@stchan), Joseph Siddons (@josidd), Richard Cornes (@ricorne)

### New features and enhancements

* Allow computation of Euclidean (tunnel) distance (!26)
* Allow for removal of mean/median before kriging, adding back in after (!24)
* Added processing scripts for DCENT and HadCRUT (!20, !23, !33)
* Add function to correctly compute covariance from variogram
* Added processing scripts for TAO (!18)
* Add Matern Tau distance
* Add utils module
* Simplify adjustment of small negative eigenvalues (!29)
* Add metadata to output netCDF files (!13)
* Only perform one method of kriging in main scripts (!11)
* Allow for height adjustments to marine air temperature in mat main files
* Count number of observations by grid-box (!5)
* Add script for producing MAT datasets by month (!4, !16)

### Bug fixes

* Fix problems with longitude in DCENT processing (!34)
* Fix missing `remove_obs_mean` definition in DCENT processing (!31)
* Disable use of uncorrelated components in HadSST script (!36)
* Fix numerical issues when kriging with no error covariance (!28)
* Correct calculation of `dz` for ordinary kriging (!21)

### Internal changes

* Optimised reading of height adjustments by using polars and feather format (!12)
* Optimised computation of distance/weight components of error covariance (!1, !3)
* Use float32 for improved memory performance on JASMIN (!4)

### Breaking changes

* Simplified kriging functions by splitting out `kriging_ordinary` and `kriging_simple` (!27)
* Refactored code into python modules

## 0.0.1 (2023-08-16)

Contributors to this version: Agnieszka Faulkner (@agfaul)

### New features and enhancements

* Rewrote original Matlab code into python scripts for kriging <|MERGE_RESOLUTION|>--- conflicted
+++ resolved
@@ -10,13 +10,15 @@
 
 ### New features and enhancements
 
-<<<<<<< HEAD
 * Improved performance of ellipse covariance with vectorised and batch-vectorised methods (!54)
 * Add module for calculating spatial covariance matrix from ellipse parameters (!54)
 * Add module for estimating ellipse parameters from observational datasets (!54)
-=======
+
+## 0.2.1 (2025-04-28)
+
+Contributors to this version: Joseph Siddons (@josidd)
+
 * Add function to compute mid-point of a month (matching HadCRUT datetimes) (!48)
->>>>>>> 2c4909e9
 * `init_logging` now has a `level` argument (!50)
 * Added script to combine LSAT and SST for HadCRUT reconstruction using weights file using polars to join (!40)
 * Added `io.get_recurse` for scanning nested dictionaries by a key list (!38)
