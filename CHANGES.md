--- conflicted
+++ resolved
@@ -1,14 +1,13 @@
 # Changelog
 
-<<<<<<< HEAD
-## 0.2.2 (unreleased)
+## 0.2.3 (unreleased)
 
 Contributors to this version: Joseph Siddons (@josidd), Steven Chan (@stchan).
 
 ### New features and enhancements
 
 * Add function to compute constraint_mask / alpha following Morice et al. (2021) (!58).
-=======
+
 ## 0.2.2 (2025-04-30)
 
 Contributors to this version: Joseph Siddons (@josidd)
@@ -16,7 +15,6 @@
 ### New features and enhancements
 
 * Added optional argument `mean` to `kriging.kriging_simple` (!47)
->>>>>>> a08d6afc
 
 ## 0.2.1 (2025-04-28)
 
