import netCDF4 as nc
import numpy as np
import polars as pl
from datetime import date


def add_empty_layers(nc_variables: list[nc.Variable] | nc.Variable,
                     timestamps: list[int] | int,
                     shape: tuple[int, int],
                     ) -> None:
    empty = np.zeros(shape=shape).astype(np.float32)
    nc_variables = [nc_variables] if not isinstance(nc_variables, list) else nc_variables
    timestamps = [timestamps] if not isinstance(timestamps, list) else timestamps
    for variable in nc_variables:
        for timestamp in timestamps:
            variable[timestamp, :, :] = empty
    return None


<<<<<<< HEAD
def _daterange_by_day(year: int, day: int) -> pl.Series:
    start = date(year, 1, day)
    end = date(year, 12, day)
    dates = pl.date_range(start, end, interval="1mo", eager=True, closed="both")
    return dates


def days_since_by_month(year: int, day: int) -> np.ndarray:
    dates = _daterange_by_day(year, day)
    return (dates - date(year, 1, day)).dt.total_days().to_numpy()
=======
def adjust_small_negative(
        mat: np.ndarray[float]
) -> None:
    """
    Adjusts small negative values (with absolute value < 1e-8)
    in matrix to 0 in-place.

    Raises a warning if any small negative values are detected.

    Parameters
    ----------
    mat : np.ndarray[float]
          Squared uncertainty associated with chosen kriging method
          Derived from the diagonal of the matrix
    """
    small_negative_check = np.logical_and(np.isclose(mat, 0, atol=1e-08), 
                                    mat < 0.0)
    if small_negative_check.any():
        warn('Small negative vals are detected. Setting to 0.')
        print(mat[small_negative_check])
        mat[small_negative_check] = 0.0
    return None
>>>>>>> ca8089ac
<|MERGE_RESOLUTION|>--- conflicted
+++ resolved
@@ -4,12 +4,15 @@
 from datetime import date
 
 
-def add_empty_layers(nc_variables: list[nc.Variable] | nc.Variable,
-                     timestamps: list[int] | int,
-                     shape: tuple[int, int],
-                     ) -> None:
+def add_empty_layers(
+    nc_variables: list[nc.Variable] | nc.Variable,
+    timestamps: list[int] | int,
+    shape: tuple[int, int],
+) -> None:
     empty = np.zeros(shape=shape).astype(np.float32)
-    nc_variables = [nc_variables] if not isinstance(nc_variables, list) else nc_variables
+    nc_variables = (
+        [nc_variables] if not isinstance(nc_variables, list) else nc_variables
+    )
     timestamps = [timestamps] if not isinstance(timestamps, list) else timestamps
     for variable in nc_variables:
         for timestamp in timestamps:
@@ -17,7 +20,6 @@
     return None
 
 
-<<<<<<< HEAD
 def _daterange_by_day(year: int, day: int) -> pl.Series:
     start = date(year, 1, day)
     end = date(year, 12, day)
@@ -28,10 +30,9 @@
 def days_since_by_month(year: int, day: int) -> np.ndarray:
     dates = _daterange_by_day(year, day)
     return (dates - date(year, 1, day)).dt.total_days().to_numpy()
-=======
-def adjust_small_negative(
-        mat: np.ndarray[float]
-) -> None:
+
+
+def adjust_small_negative(mat: np.ndarray[float]) -> None:
     """
     Adjusts small negative values (with absolute value < 1e-8)
     in matrix to 0 in-place.
@@ -44,11 +45,9 @@
           Squared uncertainty associated with chosen kriging method
           Derived from the diagonal of the matrix
     """
-    small_negative_check = np.logical_and(np.isclose(mat, 0, atol=1e-08), 
-                                    mat < 0.0)
+    small_negative_check = np.logical_and(np.isclose(mat, 0, atol=1e-08), mat < 0.0)
     if small_negative_check.any():
-        warn('Small negative vals are detected. Setting to 0.')
+        warn("Small negative vals are detected. Setting to 0.")
         print(mat[small_negative_check])
         mat[small_negative_check] = 0.0
-    return None
->>>>>>> ca8089ac
+    return None