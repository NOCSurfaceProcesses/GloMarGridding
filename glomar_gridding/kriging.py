--- conflicted
+++ resolved
@@ -286,11 +286,7 @@
     uncert[np.isnan(uncert)] = 0.0
 
     print("Simple Kriging Complete")
-<<<<<<< HEAD
-    return z_obs + mean, dz
-=======
-    return kriged_result, uncert
->>>>>>> 73035921
+    return kriged_result + mean, uncert
 
 
 def kriging_ordinary(
